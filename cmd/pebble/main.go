--- conflicted
+++ resolved
@@ -59,12 +59,6 @@
 		"pqtls",
 		false,
 		"By setting this flag to true, the ACME Server will launch a PQTLS server")
-<<<<<<< HEAD
-	timingsCSVPath := flag.String(
-		"timingcsv",
-		"",
-		"Path to the CSV file where the timing metrics are written to")
-=======
 	rootSig := flag.String(
 		"rootSig",
 		"",
@@ -80,7 +74,10 @@
 		"",
 		"Set issuer signature scheme",
 	)
->>>>>>> ae68a40c
+	timingsCSVPath := flag.String(
+		"timingcsv",
+		"",
+		"Path to the CSV file where the timing metrics are written to")
 
 	flag.Parse()
 	if *configFile == "" {
