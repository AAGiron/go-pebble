--- conflicted
+++ resolved
@@ -36,8 +36,5 @@
 # IDE support files
 .idea
 
-<<<<<<< HEAD
-=======
 .vscode/*
-vendor/
->>>>>>> 91ac595a
+vendor/