package ca

import (
	"crypto"
	"crypto/ecdsa"
	"crypto/elliptic"
	"crypto/liboqs_sig"
	"crypto/rand"
	"crypto/rsa"
	"crypto/sha1"
	"crypto/wrap"
	"crypto/x509"
	"crypto/x509/pkix"
	"encoding/asn1"
	"encoding/hex"
	"encoding/pem"
	"errors"
	"fmt"
	"log"
	"math"
	"math/big"
	"net"
	"os"
	"strings"
	"time"

	"github.com/letsencrypt/pebble/v2/acme"
	"github.com/letsencrypt/pebble/v2/core"
	"github.com/letsencrypt/pebble/v2/db"
)

// Prefix names used for certificates
const (
	rootCAPrefix            = "Pebble Root CA "
	intermediateCAPrefix    = "Pebble Intermediate CA "
	interWrappedCAPrefix    = "Pebble Wrapped CA "
	pqRootCAPrefix          = "Pebble Post-quantum Root CA "
	pqIntermediateCAPrefix  = "Pebble Post-quantum Intermediate CA "
	defaultValidityPeriod = 157766400
)
// Signatures schemes for local use
type pqcSignature int

const (

	unknownPQCsignature pqcSignature = iota
	
	Dilithium2 
	Falcon512  
	
	Dilithium3 	
	
	Dilithium5
	Falcon1024 

	Sphincshake128ssimple 
	Sphincshake256ssimple 
)
type CAImpl struct {
	log              *log.Logger
	db               *db.MemoryStore
	ocspResponderURL string

	chains []*chain

	certValidityPeriod uint
}

type chain struct {
	root          *issuer
	intermediates []*issuer
	wrapped       []*issuer
}

func (c *chain) String() string {
	fullchain := append(c.intermediates, c.root)
	n := len(fullchain)

	names := make([]string, n)
	for i := range fullchain {
		names[n-i-1] = fullchain[i].cert.Cert.Subject.CommonName
	}
	return strings.Join(names, " -> ")
}

type issuer struct {
	key  crypto.Signer
	cert *core.Certificate
}

func makeSerial() *big.Int {
	serial, err := rand.Int(rand.Reader, big.NewInt(math.MaxInt64))
	if err != nil {
		panic(fmt.Sprintf("unable to create random serial number: %s", err.Error()))
	}
	return serial
}

// Taken from https://github.com/cloudflare/cfssl/blob/b94e044bb51ec8f5a7232c71b1ed05dbe4da96ce/signer/signer.go#L221-L244
func makeSubjectKeyID(key crypto.PublicKey) ([]byte, error) {
	// Marshal the public key as ASN.1
	pubAsDER, err := x509.MarshalPKIXPublicKey(key)
	if err != nil {
		return nil, err
	}

	// Unmarshal it again so we can extract the key bitstring bytes
	var pubInfo struct {
		Algorithm        pkix.AlgorithmIdentifier
		SubjectPublicKey asn1.BitString
	}
	_, err = asn1.Unmarshal(pubAsDER, &pubInfo)
	if err != nil {
		return nil, err
	}

	// Hash it according to https://tools.ietf.org/html/rfc5280#section-4.2.1.2 Method #1:
	ski := sha1.Sum(pubInfo.SubjectPublicKey.Bytes)
	return ski[:], nil
}

// makeKey and makeRootCert are adapted from MiniCA:
// https://github.com/jsha/minica/blob/3a621c05b61fa1c24bcb42fbde4b261db504a74f/main.go

// makeKey creates a new 2048 bit RSA private key and a Subject Key Identifier
func makeKey() (*rsa.PrivateKey, []byte, error) {
	key, err := rsa.GenerateKey(rand.Reader, 2048)
	if err != nil {
		return nil, nil, err
	}
	ski, err := makeSubjectKeyID(key.Public())
	if err != nil {
		return nil, nil, err
	}
	return key, ski, nil
}

func makeECDSAKey(securityLevel int) (*ecdsa.PrivateKey, []byte, error) {
	var curve elliptic.Curve
	switch securityLevel {
	case 1:
		curve = elliptic.P256()
	case 3:
		curve = elliptic.P384()
	case 5:
		curve = elliptic.P521()
	}

	key, err := ecdsa.GenerateKey(curve, rand.Reader)
	if err != nil {
		log.Fatalf("Failed to generate private key: %v", err)
	}

	ski, err := makeSubjectKeyID(key.Public())
	if err != nil {
		return nil, nil, err
	}
	return key, ski, nil
}

func makePQCKey(signatureScheme pqcSignature) (*liboqs_sig.PrivateKey, []byte, error) {
	var ID liboqs_sig.ID

	switch signatureScheme {
	case 1:
		ID = liboqs_sig.Dilithium2
	case 2:
		ID = liboqs_sig.Falcon512
	case 3:
		ID = liboqs_sig.Dilithium3
	case 4:
		ID = liboqs_sig.Dilithium5
	case 5:
		ID = liboqs_sig.Falcon1024
	case 6:
		ID = liboqs_sig.Sphincshake128ssimple
	case 7:
		ID = liboqs_sig.Sphincshake256ssimple
	}

	pub, priv, err := liboqs_sig.GenerateKey(ID)
	if err != nil {
		log.Fatalf("Failed to generate private key: %v", err)
	}

	ski, err := makeSubjectKeyID(pub)
	if err != nil {
		return nil, nil, err
	}
	return priv, ski, nil
}


func (ca *CAImpl) makeRootCert(
	subjectKey crypto.Signer,
	subject pkix.Name,
	subjectKeyID []byte,
	signer *issuer) (*core.Certificate, error) {

	serial := makeSerial()
	template := &x509.Certificate{
		Subject:      subject,
		SerialNumber: serial,
		NotBefore:    time.Now(),
		NotAfter:     time.Now().AddDate(30, 0, 0),

		KeyUsage:              x509.KeyUsageDigitalSignature | x509.KeyUsageCertSign,
		ExtKeyUsage:           []x509.ExtKeyUsage{x509.ExtKeyUsageServerAuth, x509.ExtKeyUsageClientAuth},
		SubjectKeyId:          subjectKeyID,
		BasicConstraintsValid: true,
		IsCA:                  true,
	}

	var signerKey crypto.Signer
	var parent *x509.Certificate
	if signer != nil && signer.key != nil && signer.cert != nil && signer.cert.Cert != nil {
		signerKey = signer.key
		parent = signer.cert.Cert
	} else {
		signerKey = subjectKey
		parent = template
	}

	der, err := x509.CreateCertificate(rand.Reader, template, parent, subjectKey.Public(), signerKey)
	if err != nil {
		return nil, err
	}

	cert, err := x509.ParseCertificate(der)
	if err != nil {
		return nil, err
	}

	hexSerial := hex.EncodeToString(cert.SerialNumber.Bytes())
	newCert := &core.Certificate{
		ID:   hexSerial,
		Cert: cert,
		DER:  der,
	}
	if signer != nil && signer.cert != nil {
		newCert.IssuerChains = make([][]*core.Certificate, 1)
		newCert.IssuerChains[0] = []*core.Certificate{signer.cert}
	}
	_, err = ca.db.AddCertificate(newCert)
	if err != nil {
		return nil, err
	}
	return newCert, nil
}
func (ca *CAImpl) makeWrappedCert(
	subjectKey crypto.Signer,
	subject pkix.Name,
	subjectKeyID []byte,
	signer *issuer,
	certPSK []byte,
	wrapAlgorithm string) (*core.Certificate, error) {

	serial := makeSerial()
	template := &x509.Certificate{
		Subject:      subject,
		SerialNumber: serial,
		NotBefore:    time.Now(),
		NotAfter:     time.Now().AddDate(30, 0, 0),

		KeyUsage:              x509.KeyUsageCertSign,
		SubjectKeyId:          subjectKeyID,
		BasicConstraintsValid: true,
		IsCA:                  true,
	}	
	
	signerKey := signer.key
	parent := signer.cert.Cert

	subjectPk := subjectKey.Public()	
	
	subjectECDSAPk, ok := subjectPk.(*ecdsa.PublicKey)
	if !ok {
		return nil, errors.New("wrapped issuer key must be an ECDSA key")
	}

	pk := elliptic.Marshal(subjectECDSAPk.Curve, subjectECDSAPk.X, subjectECDSAPk.Y)
	
	// pk, err := x509.MarshalPKIXPublicKey(subjectKey.Public())
	// if err != nil {
	// 	return nil, err
	// }

	wrapped, err := wrap.WrapPublicKey(pk, certPSK, wrapAlgorithm)
	if err != nil {
		return nil, err
	}

	wrapPub := new(wrap.PublicKey)
	wrapPub.WrappedPk = wrapped
	wrapPub.ClassicAlgorithm = subjectECDSAPk.Curve
	wrapPub.WrapAlgorithm = wrapAlgorithm

	der, err := x509.CreateCertificate(rand.Reader, template, parent, wrapPub, signerKey)
	if err != nil {
		return nil, err
	}

	cert, err := x509.ParseCertificate(der)
	if err != nil {
		return nil, err
	}

	hexSerial := hex.EncodeToString(cert.SerialNumber.Bytes())
	newCert := &core.Certificate{
		ID:   hexSerial,
		Cert: cert,
		DER:  der,
	}
	
	newCert.IssuerChains = make([][]*core.Certificate, 1)
	newCert.IssuerChains[0] = []*core.Certificate{signer.cert}
	
	_, err = ca.db.AddCertificate(newCert)
	if err != nil {
		return nil, err
	}
	return newCert, nil
}


func (ca *CAImpl) newRootIssuer(name string) (*issuer, error) {
	// Make a root private key
	
	// rk, subjectKeyID, err := makeKey()
	rk, subjectKeyID, err := makeECDSAKey(5)

	if err != nil {
		return nil, err
	}
	// Make a self-signed root certificate
	subject := pkix.Name{
		CommonName: rootCAPrefix + name,
	}
	rc, err := ca.makeRootCert(rk, subject, subjectKeyID, nil)
	if err != nil {
		return nil, err
	}

	ca.log.Printf("Generated new root issuer %s with serial %s and SKI %x\n", rc.Cert.Subject, rc.ID, subjectKeyID)
	return &issuer{
		key:  rk,
		cert: rc,
	}, nil
}

func getPQCSignatureScheme(signatureScheme string) pqcSignature {
	
	// Level 1
	if signatureScheme  == "dilithium2" {
		return Dilithium2

	} else if signatureScheme == "falcon512" {
		return Falcon512

	} else if signatureScheme == "sphincsshake128ssimple" {
		return Sphincshake128ssimple
	
	// Level 3
		} else if signatureScheme == "dilithium3" {
		return Dilithium3

	// Level 5
	} else if signatureScheme == "dilithium5" {
		return Dilithium5
	
	} else if signatureScheme == "falcon1024" {
		return Falcon1024
	
	} else if signatureScheme == "sphincsshake256ssimple" {
		return Sphincshake256ssimple
	
	} else {
		return unknownPQCsignature
	} 
	
}

func (ca *CAImpl) newPqRootIssuer(name, rootSig string) (*issuer, error) {
	
	// Make a root private key
	sig := getPQCSignatureScheme(rootSig)
	if sig == unknownPQCsignature {
		return nil, fmt.Errorf("Error getting signature scheme for root")
	}

	rk, subjectKeyID, err := makePQCKey(sig)
	if err != nil {
		return nil, err
	}

	// Make a self-signed root certificate
	subject := pkix.Name{
		CommonName: pqRootCAPrefix + name,
	}
	rc, err := ca.makeRootCert(rk, subject, subjectKeyID, nil)
	if err != nil {
		return nil, err
	}

	ca.log.Printf("Generated new post-quantum root issuer %s with serial %s and SKI %x\n", rc.Cert.Subject, rc.ID, subjectKeyID)
	return &issuer{
		key:  rk,
		cert: rc,
	}, nil
}

func (ca *CAImpl) newIntermediateIssuer(root *issuer, intermediateKey crypto.Signer, subject pkix.Name, subjectKeyID []byte) (*issuer, error) {
	if root == nil {
		return nil, fmt.Errorf("Internal error: root must not be nil")
	}
	// Make an intermediate certificate with the root issuer
	ic, err := ca.makeRootCert(intermediateKey, subject, subjectKeyID, root)
	if err != nil {
		return nil, err
	}
	ca.log.Printf("Generated new intermediate issuer %s with serial %s and SKI %x\n", ic.Cert.Subject, ic.ID, subjectKeyID)
	return &issuer{
		key:  intermediateKey,
		cert: ic,
	}, nil
}
func (ca *CAImpl) newWrappedIssuer(root *issuer, intermediateKey crypto.Signer, subject pkix.Name, subjectKeyID []byte, psk []byte, wrapAlgorithm string) (*issuer, error) {
	if root == nil {
		return nil, fmt.Errorf("Internal error: root must not be nil")
	}
	// Make an intermediate certificate with the root issuer
	ic, err := ca.makeWrappedCert(intermediateKey, subject, subjectKeyID, root, psk, wrapAlgorithm)
	if err != nil {
		return nil, err
	}
	ca.log.Printf("Generated new intermediate issuer %s with serial %s and SKI %x\n", ic.Cert.Subject, ic.ID, subjectKeyID)
	return &issuer{
		key:  intermediateKey,
		cert: ic,
	}, nil
}

func (ca *CAImpl) newPqIntermediateIssuer(root *issuer, intermediateKey crypto.Signer, subject pkix.Name, subjectKeyID []byte) (*issuer, error) {
	if root == nil {
		return nil, fmt.Errorf("Internal error: root must not be nil")
	}

	// Make an intermediate certificate with root signature
	ic, err := ca.makeRootCert(intermediateKey, subject, subjectKeyID, root)
	if err != nil {
		return nil, err
	}
	ca.log.Printf("Generated new post-quantum intermediate issuer %s with serial %s and SKI %x\n", ic.Cert.Subject, ic.ID, subjectKeyID)
	return &issuer{
		key:  intermediateKey,
		cert: ic,
	}, nil
}
// newChain generates a new issuance chain, including a root certificate and numIntermediates intermediates (at least 1).
// The first intermediate will use intermediateKey, intermediateSubject and subjectKeyId.
// Any intermediates between the first intermediate and the root will have their keys and subjects generated automatically.
func (ca *CAImpl) newChain(intermediateKey crypto.Signer, intermediateSubject pkix.Name, subjectKeyID []byte, numIntermediates int, dirToSaveRoot string) *chain {
	if numIntermediates <= 0 {
		panic("At least one intermediate must be present in the certificate chain")
	}

	chainID := hex.EncodeToString(makeSerial().Bytes()[:3])

	root, err := ca.newRootIssuer(chainID)
	if err != nil {
		panic(fmt.Sprintf("Error creating new root issuer: %s", err.Error()))
	}

	if dirToSaveRoot != "" {
		certOut, err := os.Create(dirToSaveRoot + "/root_ca_pebble.pem")
		if err != nil {
			log.Fatalf("Failed to open cert.pem for writing: %v", err)
		}
		if err := pem.Encode(certOut, &pem.Block{Type: "CERTIFICATE", Bytes: root.cert.DER}); err != nil {
			log.Fatalf("Failed to write data to cert.pem: %v", err)
		}
		if err := certOut.Close(); err != nil {
			log.Fatalf("Error closing cert.pem: %v", err)
		}	
	}	

	// The last N-1 intermediates build a path from the root to the leaf signing certificate.
	// If numIntermediates is only 1, then no intermediates will be generated here.
	prev := root
	intermediates := make([]*issuer, numIntermediates)
	for i := numIntermediates - 1; i > 0; i-- {
		k, ski, err := makeKey()
		if err != nil {
			panic(fmt.Sprintf("Error creating new intermediate issuer: %v", err))
		}
		intermediate, err := ca.newIntermediateIssuer(prev, k, pkix.Name{
			CommonName: fmt.Sprintf("%s%s #%d", intermediateCAPrefix, chainID, i),
		}, ski)
		if err != nil {
			panic(fmt.Sprintf("Error creating new intermediate issuer: %s", err.Error()))
		}
		intermediates[i] = intermediate
		prev = intermediate
	}

	// The first issuer is the one which signs the leaf certificates
	intermediate, err := ca.newIntermediateIssuer(prev, intermediateKey, intermediateSubject, subjectKeyID)
	if err != nil {
		panic(fmt.Sprintf("Error creating new intermediate issuer: %s", err.Error()))
	}
	intermediates[0] = intermediate

	wrappeds := make([]*issuer, 0)

	c := &chain{
		root:          root,
		intermediates: intermediates,
		wrapped:       wrappeds,
	}
	ca.log.Printf("Generated issuance chain: %s", c)

	return c
}

<<<<<<< HEAD
func (ca *CAImpl) newCertificate(domains []string, ips []net.IP, key crypto.PublicKey, accountID, notBefore, notAfter string, wrappedIssuer *issuer) (*core.Certificate, error) {
=======
// newChain generates a new issuance chain, including a root certificate and numIntermediates intermediates (at least 1).
// The first intermediate will use intermediateKey, intermediateSubject and subjectKeyId.
// Any intermediates between the first intermediate and the root will have their keys and subjects generated automatically.
func (ca *CAImpl) newPqChain(intermediateKey crypto.Signer, intermediateSubject pkix.Name, subjectKeyID []byte, numIntermediates int, dirToSaveRoot string, pqChain []string) *chain {
	if numIntermediates <= 0 {
		panic("At least one intermediate must be present in the certificate chain")
	}

	chainID := hex.EncodeToString(makeSerial().Bytes()[:3])

	root, err := ca.newPqRootIssuer(chainID, pqChain[0])
	if err != nil {
		panic(fmt.Sprintf("Error creating new root issuer: %s", err.Error()))
	}

	if dirToSaveRoot != "" {
		certOut, err := os.Create(dirToSaveRoot + "/pq_root_ca_pebble.pem")
		if err != nil {
			log.Fatalf("Failed to open cert.pem for writing: %v", err)
		}
		if err := pem.Encode(certOut, &pem.Block{Type: "CERTIFICATE", Bytes: root.cert.DER}); err != nil {
			log.Fatalf("Failed to write data to cert.pem: %v", err)
		}
		if err := certOut.Close(); err != nil {
			log.Fatalf("Error closing cert.pem: %v", err)
		}	
	}	

	// The last N-1 intermediates build a path from the root to the leaf signing certificate.
	// If numIntermediates is only 1, then no intermediates will be generated here.
	prev := root
	intermediates := make([]*issuer, numIntermediates)
	for i := numIntermediates - 1; i > 0; i-- {
		
		sig := getPQCSignatureScheme(pqChain[1])
		if sig == unknownPQCsignature {
			log.Fatalf("Error getting signature scheme for intermediate")
		}
		
		k, ski, err := makePQCKey(sig)

		if err != nil {
			panic(fmt.Sprintf("Error creating new intermediate issuer: %v", err))
		}
		intermediate, err := ca.newPqIntermediateIssuer(prev, k, pkix.Name{
			CommonName: fmt.Sprintf("%s%s #%d", intermediateCAPrefix, chainID, i),
		}, ski)
		if err != nil {
			panic(fmt.Sprintf("Error creating new intermediate issuer: %s", err.Error()))
		}
		intermediates[i] = intermediate
		prev = intermediate
	}

	// The first issuer is the one which signs the leaf certificates
	intermediate, err := ca.newPqIntermediateIssuer(prev, intermediateKey, intermediateSubject, subjectKeyID)
	if err != nil {
		panic(fmt.Sprintf("Error creating new intermediate issuer: %s", err.Error()))
	}
	intermediates[0] = intermediate
	wrappeds := make([]*issuer, 0)

	c := &chain{
		root:          root,
		intermediates: intermediates,
		wrapped:       wrappeds,
	}
	ca.log.Printf("Generated issuance chain: %s", c)

	return c
}
func (ca *CAImpl) newCertificate(domains []string, ips []net.IP, key crypto.PublicKey, accountID, notBefore, notAfter string) (*core.Certificate, error) {
>>>>>>> 00f57282
	var cn string
	if len(domains) > 0 {
		cn = domains[0]
	} else if len(ips) > 0 {
		cn = ips[0].String()
	} else {
		return nil, fmt.Errorf("must specify at least one domain name or IP address")
	}

	var defaultChain []*issuer
	if wrappedIssuer != nil {
		defaultChain = []*issuer{wrappedIssuer}
	} else {
		defaultChain = ca.chains[0].intermediates
	}

	if len(defaultChain) == 0 || defaultChain[0].cert == nil {
		return nil, fmt.Errorf("cannot sign certificate - nil issuer")
	}
	issuer := defaultChain[0]

	subjectKeyID, err := makeSubjectKeyID(key)
	if err != nil {
		return nil, fmt.Errorf("cannot create subject key ID: %s", err.Error())
	}

	certNotBefore := time.Now()
	if notBefore != "" {
		certNotBefore, err = time.Parse(time.RFC3339, notBefore)
		if err != nil {
			return nil, fmt.Errorf("cannot parse Not Before date: %w", err)
		}
	}

	certNotAfter := certNotBefore.Add(time.Duration(ca.certValidityPeriod-1) * time.Second)
	maxNotAfter := time.Date(9999, 12, 31, 0, 0, 0, 0, time.UTC)
	if certNotAfter.After(maxNotAfter) {
		certNotAfter = maxNotAfter
	}
	if notAfter != "" {
		certNotAfter, err = time.Parse(time.RFC3339, notAfter)
		if err != nil {
			return nil, fmt.Errorf("cannot parse Not After date: %w", err)
		}
	}

	serial := makeSerial()
	template := &x509.Certificate{
		DNSNames:    domains,
		IPAddresses: ips,
		Subject: pkix.Name{
			CommonName: cn,
		},
		SerialNumber: serial,
		NotBefore:    certNotBefore,
		NotAfter:     certNotAfter,

		KeyUsage:              x509.KeyUsageDigitalSignature | x509.KeyUsageKeyEncipherment,
		ExtKeyUsage:           []x509.ExtKeyUsage{x509.ExtKeyUsageServerAuth, x509.ExtKeyUsageClientAuth},
		SubjectKeyId:          subjectKeyID,
		BasicConstraintsValid: true,
		IsCA:                  false,
	}

	if ca.ocspResponderURL != "" {
		template.OCSPServer = []string{ca.ocspResponderURL}
	}

	der, err := x509.CreateCertificate(rand.Reader, template, issuer.cert.Cert, key, issuer.key)
	if err != nil {
		return nil, err
	}
	cert, err := x509.ParseCertificate(der)
	if err != nil {
		return nil, err
	}

	issuers := make([][]*core.Certificate, len(ca.chains))

	if wrappedIssuer == nil {
		for i := 0; i < len(ca.chains); i++ {			
			issuerChain := make([]*core.Certificate, len(ca.chains[i].intermediates))
			for j, cert := range ca.chains[i].intermediates {
				issuerChain[j] = cert.cert
			}
					
			issuers[i] = issuerChain
		}
	} else {
		for i := 0; i < len(ca.chains); i++ {			
			issuerChain := make([]*core.Certificate, len(ca.chains[i].intermediates) + 1)
			
			issuerChain[0] = wrappedIssuer.cert
			
			for j, cert := range ca.chains[i].intermediates {
				issuerChain[j+1] = cert.cert
			}			
					
			issuers[i] = issuerChain
		}				
	}

	hexSerial := hex.EncodeToString(cert.SerialNumber.Bytes())
	newCert := &core.Certificate{
		ID:           hexSerial,
		AccountID:    accountID,
		Cert:         cert,
		DER:          der,
		IssuerChains: issuers,
	}
	_, err = ca.db.AddCertificate(newCert)
	if err != nil {
		return nil, err
	}
	return newCert, nil
}

func New(log *log.Logger, db *db.MemoryStore, ocspResponderURL string, alternateRoots int, chainLength int, certificateValidityPeriod uint, dirToSaveRoot string, pqChain []string) *CAImpl {
	ca := &CAImpl{
		log:                log,
		db:                 db,
		certValidityPeriod: defaultValidityPeriod,
	}

	if ocspResponderURL != "" {
		ca.ocspResponderURL = ocspResponderURL
		ca.log.Printf("Setting OCSP responder URL for issued certificates to %q", ca.ocspResponderURL)
	}

	if pqChain[0] == "" {
		// intermediateKey, subjectKeyID, err := makeKey()
		intermediateSubject := pkix.Name{
			CommonName: intermediateCAPrefix + hex.EncodeToString(makeSerial().Bytes()[:3]),
		}

		intermediateKey, subjectKeyID, err := makeECDSAKey(3)

		if err != nil {
			panic(fmt.Sprintf("Error creating new intermediate private key: %s", err.Error()))
		}
		ca.chains = make([]*chain, 1+alternateRoots)
		for i := 0; i < len(ca.chains); i++ {
			ca.chains[i] = ca.newChain(intermediateKey, intermediateSubject, subjectKeyID, chainLength, dirToSaveRoot)
		}

	} else {
		intermediateSubject := pkix.Name{
			CommonName: pqIntermediateCAPrefix + hex.EncodeToString(makeSerial().Bytes()[:3]),
		}

		sig := getPQCSignatureScheme(pqChain[2])
		if sig == unknownPQCsignature {
			log.Fatalf("Error getting signature scheme for issuer")
		}

		intermediateKey, subjectKeyID, err := makePQCKey(sig)

		if err != nil {
		panic(fmt.Sprintf("Error creating new post-quanum intermediate private key: %s", err.Error()))
		}
		ca.chains = make([]*chain, 1+alternateRoots)
		for i := 0; i < len(ca.chains); i++ {
			ca.chains[i] = ca.newPqChain(intermediateKey, intermediateSubject, subjectKeyID, chainLength, dirToSaveRoot, pqChain)
		}
		
	}

	if certificateValidityPeriod != 0 && certificateValidityPeriod < 9223372038 {
		ca.certValidityPeriod = certificateValidityPeriod
	}

	ca.log.Printf("Using certificate validity period of %d seconds", ca.certValidityPeriod)

	return ca
}

func (ca *CAImpl) CompleteOrder(order *core.Order) {
	// Lock the order for reading
	order.RLock()
	// If the order isn't set as beganProcessing produce an error and immediately unlock
	if !order.BeganProcessing {
		ca.log.Printf("Error: Asked to complete order %s which had false beganProcessing.",
			order.ID)
		order.RUnlock()
		return
	}
	// Unlock the order again
	order.RUnlock()

	// Check the authorizations - this is done by the VA before calling
	// CompleteOrder but we do it again for robustness sake.
	for _, authz := range order.AuthorizationObjects {
		// Lock the authorization for reading
		authz.RLock()
		if authz.Status != acme.StatusValid {
			return
		}
		authz.RUnlock()
	}

	// issue a certificate for the csr
	csr := order.ParsedCSR
	
	var wrappedIssuer *issuer

	if csr.PublicKeyAlgorithm == x509.WrappedECDSA {

		wrappedCSRPub, ok := csr.PublicKey.(*wrap.PublicKey)
		if !ok {
			panic("CSR's PublicKeyAlgorithm is WrappedECDSA but PublicKey is not *wrap.PublicKey")
		}

		fmt.Printf("\nPebble: Received a CSR with a wrapped public key. Unwrapping the public key and verifying the CSR signature\n\n")

		ok, err := x509.VerifyWrappedCSRSignature(csr)
		if err != nil {
			panic(err)
		}

		if !ok {
			panic("Wrapped CSR signature is not valid")
		}

		fmt.Printf("Pebble: Wrapped CSR signature is valid.\n\nGenerating a new Issuer CA with a wrapped certificate\n\n")

		// Get cert psk 
		certPSK := x509.GetCertPSK(csr)

		// Generate a new wrapped Issuer
		chain := ca.getChain(0)
<<<<<<< HEAD
		wrappedIssuer = ca.GenWrappedIssuer(chain, certPSK, wrappedCSRPub.WrapAlgorithm)
	} else {
		wrappedIssuer = nil
=======
		ca.GenWrappedIssuer(chain, certPSK)

	} else  {
		fmt.Printf("\nPebble: Received a CSR with a post-quantum public key.\n\n")
		
>>>>>>> 00f57282
	}
	
	cert, err := ca.newCertificate(csr.DNSNames, csr.IPAddresses, csr.PublicKey, order.AccountID, order.NotBefore, order.NotAfter, wrappedIssuer)
	if err != nil {
		ca.log.Printf("Error: unable to issue order: %s", err.Error())
		return
	}
	ca.log.Printf("Issued certificate serial %s for order %s\n", cert.ID, order.ID)

	// Lock and update the order to store the issued certificate
	order.Lock()
	order.CertificateObject = cert
	order.Unlock()
}

func (ca *CAImpl) GetNumberOfRootCerts() int {
	return len(ca.chains)
}

func (ca *CAImpl) getChain(no int) *chain {
	if 0 <= no && no < len(ca.chains) {
		return ca.chains[no]
	}
	return nil
}

func (ca *CAImpl) GetRootCert(no int) *core.Certificate {
	chain := ca.getChain(no)
	if chain == nil {
		return nil
	}
	return chain.root.cert
}

func (ca *CAImpl) GetRootKey(no int) interface{} {
	chain := ca.getChain(no)
	if chain == nil {
		return nil
	}

	switch key := chain.root.key.(type) {
	case *rsa.PrivateKey:
		return key
	
	case *liboqs_sig.PrivateKey:
		return key
	}
	return nil
}

// GetIntermediateCert returns the first (closest the the leaf) issuer certificate
// in the chain identified by `no`.
func (ca *CAImpl) GetIntermediateCert(no int) *core.Certificate {
	chain := ca.getChain(no)
	if chain == nil {
		return nil
	}
	return chain.intermediates[0].cert
}

func (ca *CAImpl) GetIntermediateKey(no int) interface{} {
	chain := ca.getChain(no)
	if chain == nil {
		return nil
	}

	switch key := chain.intermediates[0].key.(type) {
	case *rsa.PrivateKey:
		return key
		
	case *liboqs_sig.PrivateKey:
		return key

	}
	return nil
}

// Adds new wrapped issuer in the chain identified by `c`.
func (ca *CAImpl) GenWrappedIssuer(c *chain, psk []byte, wrapAlgorithm string) *issuer {

	chainID := hex.EncodeToString(makeSerial().Bytes()[:3])
	parent := c.intermediates[0]
	// sigScheme := c.sigSchemeWrap

	// k, ski, err := makeKey()
	k, ski, err := makeECDSAKey(3)

	if err != nil {
		panic(fmt.Sprintf("Error creating new wrapped issuer: %v", err))
	}

	wrapped, err := ca.newWrappedIssuer(parent, k, pkix.Name{
		CommonName: fmt.Sprintf("%s%v", interWrappedCAPrefix, chainID),
	}, ski, psk, wrapAlgorithm)
	if err != nil {
		panic(fmt.Sprintf("Error creating new intermediate issuer: %s", err.Error()))
	}

	c.wrapped = append(c.wrapped, wrapped)

	n := len(c.wrapped)
	names := make([]string, n)
	for i := range c.wrapped {
		names[n-i-1] = c.wrapped[i].cert.Cert.Subject.CommonName
	}
	// w := strings.Join(names, ", ")

	// ca.log.Printf("Generated issuance chain: %s", c)

	fmt.Printf("\nPebble: Generated issuance chain: %s -> %s -> %s\n\n", c.root.cert.Cert.Subject.CommonName, c.intermediates[0].cert.Cert.Subject.CommonName, c.wrapped[0].cert.Cert.Subject.CommonName)
<<<<<<< HEAD

	return wrapped
}
=======
}

// Teste
>>>>>>> 00f57282
<|MERGE_RESOLUTION|>--- conflicted
+++ resolved
@@ -522,82 +522,11 @@
 	return c
 }
 
-<<<<<<< HEAD
 func (ca *CAImpl) newCertificate(domains []string, ips []net.IP, key crypto.PublicKey, accountID, notBefore, notAfter string, wrappedIssuer *issuer) (*core.Certificate, error) {
-=======
 // newChain generates a new issuance chain, including a root certificate and numIntermediates intermediates (at least 1).
 // The first intermediate will use intermediateKey, intermediateSubject and subjectKeyId.
 // Any intermediates between the first intermediate and the root will have their keys and subjects generated automatically.
-func (ca *CAImpl) newPqChain(intermediateKey crypto.Signer, intermediateSubject pkix.Name, subjectKeyID []byte, numIntermediates int, dirToSaveRoot string, pqChain []string) *chain {
-	if numIntermediates <= 0 {
-		panic("At least one intermediate must be present in the certificate chain")
-	}
-
-	chainID := hex.EncodeToString(makeSerial().Bytes()[:3])
-
-	root, err := ca.newPqRootIssuer(chainID, pqChain[0])
-	if err != nil {
-		panic(fmt.Sprintf("Error creating new root issuer: %s", err.Error()))
-	}
-
-	if dirToSaveRoot != "" {
-		certOut, err := os.Create(dirToSaveRoot + "/pq_root_ca_pebble.pem")
-		if err != nil {
-			log.Fatalf("Failed to open cert.pem for writing: %v", err)
-		}
-		if err := pem.Encode(certOut, &pem.Block{Type: "CERTIFICATE", Bytes: root.cert.DER}); err != nil {
-			log.Fatalf("Failed to write data to cert.pem: %v", err)
-		}
-		if err := certOut.Close(); err != nil {
-			log.Fatalf("Error closing cert.pem: %v", err)
-		}	
-	}	
-
-	// The last N-1 intermediates build a path from the root to the leaf signing certificate.
-	// If numIntermediates is only 1, then no intermediates will be generated here.
-	prev := root
-	intermediates := make([]*issuer, numIntermediates)
-	for i := numIntermediates - 1; i > 0; i-- {
-		
-		sig := getPQCSignatureScheme(pqChain[1])
-		if sig == unknownPQCsignature {
-			log.Fatalf("Error getting signature scheme for intermediate")
-		}
-		
-		k, ski, err := makePQCKey(sig)
-
-		if err != nil {
-			panic(fmt.Sprintf("Error creating new intermediate issuer: %v", err))
-		}
-		intermediate, err := ca.newPqIntermediateIssuer(prev, k, pkix.Name{
-			CommonName: fmt.Sprintf("%s%s #%d", intermediateCAPrefix, chainID, i),
-		}, ski)
-		if err != nil {
-			panic(fmt.Sprintf("Error creating new intermediate issuer: %s", err.Error()))
-		}
-		intermediates[i] = intermediate
-		prev = intermediate
-	}
-
-	// The first issuer is the one which signs the leaf certificates
-	intermediate, err := ca.newPqIntermediateIssuer(prev, intermediateKey, intermediateSubject, subjectKeyID)
-	if err != nil {
-		panic(fmt.Sprintf("Error creating new intermediate issuer: %s", err.Error()))
-	}
-	intermediates[0] = intermediate
-	wrappeds := make([]*issuer, 0)
-
-	c := &chain{
-		root:          root,
-		intermediates: intermediates,
-		wrapped:       wrappeds,
-	}
-	ca.log.Printf("Generated issuance chain: %s", c)
-
-	return c
-}
-func (ca *CAImpl) newCertificate(domains []string, ips []net.IP, key crypto.PublicKey, accountID, notBefore, notAfter string) (*core.Certificate, error) {
->>>>>>> 00f57282
+
 	var cn string
 	if len(domains) > 0 {
 		cn = domains[0]
@@ -714,6 +643,74 @@
 	}
 	return newCert, nil
 }
+func (ca *CAImpl) newPqChain(intermediateKey crypto.Signer, intermediateSubject pkix.Name, subjectKeyID []byte, numIntermediates int, dirToSaveRoot string, pqChain []string) *chain {
+	if numIntermediates <= 0 {
+		panic("At least one intermediate must be present in the certificate chain")
+	}
+
+	chainID := hex.EncodeToString(makeSerial().Bytes()[:3])
+
+	root, err := ca.newPqRootIssuer(chainID, pqChain[0])
+	if err != nil {
+		panic(fmt.Sprintf("Error creating new root issuer: %s", err.Error()))
+	}
+
+	if dirToSaveRoot != "" {
+		certOut, err := os.Create(dirToSaveRoot + "/pq_root_ca_pebble.pem")
+		if err != nil {
+			log.Fatalf("Failed to open cert.pem for writing: %v", err)
+		}
+		if err := pem.Encode(certOut, &pem.Block{Type: "CERTIFICATE", Bytes: root.cert.DER}); err != nil {
+			log.Fatalf("Failed to write data to cert.pem: %v", err)
+		}
+		if err := certOut.Close(); err != nil {
+			log.Fatalf("Error closing cert.pem: %v", err)
+		}	
+	}	
+
+	// The last N-1 intermediates build a path from the root to the leaf signing certificate.
+	// If numIntermediates is only 1, then no intermediates will be generated here.
+	prev := root
+	intermediates := make([]*issuer, numIntermediates)
+	for i := numIntermediates - 1; i > 0; i-- {
+		
+		sig := getPQCSignatureScheme(pqChain[1])
+		if sig == unknownPQCsignature {
+			log.Fatalf("Error getting signature scheme for intermediate")
+		}
+		
+		k, ski, err := makePQCKey(sig)
+
+		if err != nil {
+			panic(fmt.Sprintf("Error creating new intermediate issuer: %v", err))
+		}
+		intermediate, err := ca.newPqIntermediateIssuer(prev, k, pkix.Name{
+			CommonName: fmt.Sprintf("%s%s #%d", intermediateCAPrefix, chainID, i),
+		}, ski)
+		if err != nil {
+			panic(fmt.Sprintf("Error creating new intermediate issuer: %s", err.Error()))
+		}
+		intermediates[i] = intermediate
+		prev = intermediate
+	}
+
+	// The first issuer is the one which signs the leaf certificates
+	intermediate, err := ca.newPqIntermediateIssuer(prev, intermediateKey, intermediateSubject, subjectKeyID)
+	if err != nil {
+		panic(fmt.Sprintf("Error creating new intermediate issuer: %s", err.Error()))
+	}
+	intermediates[0] = intermediate
+	wrappeds := make([]*issuer, 0)
+
+	c := &chain{
+		root:          root,
+		intermediates: intermediates,
+		wrapped:       wrappeds,
+	}
+	ca.log.Printf("Generated issuance chain: %s", c)
+
+	return c
+}
 
 func New(log *log.Logger, db *db.MemoryStore, ocspResponderURL string, alternateRoots int, chainLength int, certificateValidityPeriod uint, dirToSaveRoot string, pqChain []string) *CAImpl {
 	ca := &CAImpl{
@@ -828,17 +825,9 @@
 
 		// Generate a new wrapped Issuer
 		chain := ca.getChain(0)
-<<<<<<< HEAD
 		wrappedIssuer = ca.GenWrappedIssuer(chain, certPSK, wrappedCSRPub.WrapAlgorithm)
 	} else {
 		wrappedIssuer = nil
-=======
-		ca.GenWrappedIssuer(chain, certPSK)
-
-	} else  {
-		fmt.Printf("\nPebble: Received a CSR with a post-quantum public key.\n\n")
-		
->>>>>>> 00f57282
 	}
 	
 	cert, err := ca.newCertificate(csr.DNSNames, csr.IPAddresses, csr.PublicKey, order.AccountID, order.NotBefore, order.NotAfter, wrappedIssuer)
@@ -949,12 +938,6 @@
 	// ca.log.Printf("Generated issuance chain: %s", c)
 
 	fmt.Printf("\nPebble: Generated issuance chain: %s -> %s -> %s\n\n", c.root.cert.Cert.Subject.CommonName, c.intermediates[0].cert.Cert.Subject.CommonName, c.wrapped[0].cert.Cert.Subject.CommonName)
-<<<<<<< HEAD
 
 	return wrapped
-}
-=======
-}
-
-// Teste
->>>>>>> 00f57282
+}