package ca

import (
	"crypto"
<<<<<<< HEAD
	"crypto/ecdsa"
	"crypto/elliptic"
=======
	"crypto/liboqs_sig"
>>>>>>> 91ac595a
	"crypto/rand"
	"crypto/rsa"
	"crypto/sha1"
	"crypto/wrap"
	"crypto/x509"
	"crypto/x509/pkix"
	"encoding/asn1"
	"encoding/hex"
	"encoding/pem"
	"errors"
	"fmt"
	"log"
	"math"
	"math/big"
	"net"
	"os"
	"strings"
	"time"

	"github.com/letsencrypt/pebble/v2/acme"
	"github.com/letsencrypt/pebble/v2/core"
	"github.com/letsencrypt/pebble/v2/db"
)

const (
	rootCAPrefix          = "Pebble Root CA "
	intermediateCAPrefix  = "Pebble Intermediate CA "
	interWrappedCAPrefix  = "Pebble Wrapped CA "
	defaultValidityPeriod = 157766400
)

type CAImpl struct {
	log              *log.Logger
	db               *db.MemoryStore
	ocspResponderURL string

	chains []*chain

	certValidityPeriod uint
}

type chain struct {
	root          *issuer
	intermediates []*issuer
	wrapped       []*issuer
}

func (c *chain) String() string {
	fullchain := append(c.intermediates, c.root)
	n := len(fullchain)

	names := make([]string, n)
	for i := range fullchain {
		names[n-i-1] = fullchain[i].cert.Cert.Subject.CommonName
	}
	return strings.Join(names, " -> ")
}

type issuer struct {
	key  crypto.Signer
	cert *core.Certificate
}

func makeSerial() *big.Int {
	serial, err := rand.Int(rand.Reader, big.NewInt(math.MaxInt64))
	if err != nil {
		panic(fmt.Sprintf("unable to create random serial number: %s", err.Error()))
	}
	return serial
}

// Taken from https://github.com/cloudflare/cfssl/blob/b94e044bb51ec8f5a7232c71b1ed05dbe4da96ce/signer/signer.go#L221-L244
func makeSubjectKeyID(key crypto.PublicKey) ([]byte, error) {
	// Marshal the public key as ASN.1
	pubAsDER, err := x509.MarshalPKIXPublicKey(key)
	if err != nil {
		return nil, err
	}

	// Unmarshal it again so we can extract the key bitstring bytes
	var pubInfo struct {
		Algorithm        pkix.AlgorithmIdentifier
		SubjectPublicKey asn1.BitString
	}
	_, err = asn1.Unmarshal(pubAsDER, &pubInfo)
	if err != nil {
		return nil, err
	}

	// Hash it according to https://tools.ietf.org/html/rfc5280#section-4.2.1.2 Method #1:
	ski := sha1.Sum(pubInfo.SubjectPublicKey.Bytes)
	return ski[:], nil
}

// makeKey and makeRootCert are adapted from MiniCA:
// https://github.com/jsha/minica/blob/3a621c05b61fa1c24bcb42fbde4b261db504a74f/main.go

// makeKey creates a new 2048 bit RSA private key and a Subject Key Identifier
func makeKey() (*rsa.PrivateKey, []byte, error) {
	key, err := rsa.GenerateKey(rand.Reader, 2048)
	if err != nil {
		return nil, nil, err
	}
	ski, err := makeSubjectKeyID(key.Public())
	if err != nil {
		return nil, nil, err
	}
	return key, ski, nil
}

func makeECDSAKey(securityLevel int) (*ecdsa.PrivateKey, []byte, error) {
	var curve elliptic.Curve
	switch securityLevel {
	case 1:
		curve = elliptic.P256()
	case 3:
		curve = elliptic.P384()
	case 5:
		curve = elliptic.P521()
	}

	key, err := ecdsa.GenerateKey(curve, rand.Reader)
	if err != nil {
		log.Fatalf("Failed to generate private key: %v", err)
	}

	ski, err := makeSubjectKeyID(key.Public())
	if err != nil {
		return nil, nil, err
	}
	return key, ski, nil
}


func (ca *CAImpl) makeRootCert(
	subjectKey crypto.Signer,
	subject pkix.Name,
	subjectKeyID []byte,
	signer *issuer) (*core.Certificate, error) {

	serial := makeSerial()
	template := &x509.Certificate{
		Subject:      subject,
		SerialNumber: serial,
		NotBefore:    time.Now(),
		NotAfter:     time.Now().AddDate(30, 0, 0),

		KeyUsage:              x509.KeyUsageDigitalSignature | x509.KeyUsageCertSign,
		ExtKeyUsage:           []x509.ExtKeyUsage{x509.ExtKeyUsageServerAuth, x509.ExtKeyUsageClientAuth},
		SubjectKeyId:          subjectKeyID,
		BasicConstraintsValid: true,
		IsCA:                  true,
	}

	var signerKey crypto.Signer
	var parent *x509.Certificate
	if signer != nil && signer.key != nil && signer.cert != nil && signer.cert.Cert != nil {
		signerKey = signer.key
		parent = signer.cert.Cert
	} else {
		signerKey = subjectKey
		parent = template
	}

	der, err := x509.CreateCertificate(rand.Reader, template, parent, subjectKey.Public(), signerKey)
	if err != nil {
		return nil, err
	}

	cert, err := x509.ParseCertificate(der)
	if err != nil {
		return nil, err
	}

	hexSerial := hex.EncodeToString(cert.SerialNumber.Bytes())
	newCert := &core.Certificate{
		ID:   hexSerial,
		Cert: cert,
		DER:  der,
	}
	if signer != nil && signer.cert != nil {
		newCert.IssuerChains = make([][]*core.Certificate, 1)
		newCert.IssuerChains[0] = []*core.Certificate{signer.cert}
	}
	_, err = ca.db.AddCertificate(newCert)
	if err != nil {
		return nil, err
	}
	return newCert, nil
}
func (ca *CAImpl) makeWrappedCert(
	subjectKey crypto.Signer,
	subject pkix.Name,
	subjectKeyID []byte,
	signer *issuer,
	certPSK []byte) (*core.Certificate, error) {

	serial := makeSerial()
	template := &x509.Certificate{
		Subject:      subject,
		SerialNumber: serial,
		NotBefore:    time.Now(),
		NotAfter:     time.Now().AddDate(30, 0, 0),

		KeyUsage:              x509.KeyUsageCertSign,
		SubjectKeyId:          subjectKeyID,
		BasicConstraintsValid: true,
		IsCA:                  true,
	}	
	
	signerKey := signer.key
	parent := signer.cert.Cert

	subjectPk := subjectKey.Public()	
	
	subjectECDSAPk, ok := subjectPk.(*ecdsa.PublicKey)
	if !ok {
		return nil, errors.New("wrapped issuer key must be an ECDSA key")
	}

	pk := elliptic.Marshal(subjectECDSAPk.Curve, subjectECDSAPk.X, subjectECDSAPk.Y)
	
	// pk, err := x509.MarshalPKIXPublicKey(subjectKey.Public())
	// if err != nil {
	// 	return nil, err
	// }

	wrapped, err := wrap.WrapPublicKey(pk, certPSK)
	if err != nil {
		return nil, err
	}

	wrapPub := new(wrap.PublicKey)
	wrapPub.WrappedPk = wrapped
	wrapPub.ClassicAlgorithm = subjectECDSAPk.Curve

	der, err := x509.CreateCertificate(rand.Reader, template, parent, wrapPub, signerKey)
	if err != nil {
		return nil, err
	}

	cert, err := x509.ParseCertificate(der)
	if err != nil {
		return nil, err
	}

	hexSerial := hex.EncodeToString(cert.SerialNumber.Bytes())
	newCert := &core.Certificate{
		ID:   hexSerial,
		Cert: cert,
		DER:  der,
	}
	
	newCert.IssuerChains = make([][]*core.Certificate, 1)
	newCert.IssuerChains[0] = []*core.Certificate{signer.cert}
	
	_, err = ca.db.AddCertificate(newCert)
	if err != nil {
		return nil, err
	}
	return newCert, nil
}


func (ca *CAImpl) newRootIssuer(name string) (*issuer, error) {
	// Make a root private key
	
	// rk, subjectKeyID, err := makeKey()
	rk, subjectKeyID, err := makeECDSAKey(5)

	if err != nil {
		return nil, err
	}
	// Make a self-signed root certificate
	subject := pkix.Name{
		CommonName: rootCAPrefix + name,
	}
	rc, err := ca.makeRootCert(rk, subject, subjectKeyID, nil)
	if err != nil {
		return nil, err
	}

	ca.log.Printf("Generated new root issuer %s with serial %s and SKI %x\n", rc.Cert.Subject, rc.ID, subjectKeyID)
	return &issuer{
		key:  rk,
		cert: rc,
	}, nil
}

func (ca *CAImpl) newIntermediateIssuer(root *issuer, intermediateKey crypto.Signer, subject pkix.Name, subjectKeyID []byte) (*issuer, error) {
	if root == nil {
		return nil, fmt.Errorf("Internal error: root must not be nil")
	}
	// Make an intermediate certificate with the root issuer
	ic, err := ca.makeRootCert(intermediateKey, subject, subjectKeyID, root)
	if err != nil {
		return nil, err
	}
	ca.log.Printf("Generated new intermediate issuer %s with serial %s and SKI %x\n", ic.Cert.Subject, ic.ID, subjectKeyID)
	return &issuer{
		key:  intermediateKey,
		cert: ic,
	}, nil
}
func (ca *CAImpl) newWrappedIssuer(root *issuer, intermediateKey crypto.Signer, subject pkix.Name, subjectKeyID []byte, psk []byte) (*issuer, error) {
	if root == nil {
		return nil, fmt.Errorf("Internal error: root must not be nil")
	}
	// Make an intermediate certificate with the root issuer
	ic, err := ca.makeWrappedCert(intermediateKey, subject, subjectKeyID, root, psk)
	if err != nil {
		return nil, err
	}
	ca.log.Printf("Generated new intermediate issuer %s with serial %s and SKI %x\n", ic.Cert.Subject, ic.ID, subjectKeyID)
	return &issuer{
		key:  intermediateKey,
		cert: ic,
	}, nil
}

// newChain generates a new issuance chain, including a root certificate and numIntermediates intermediates (at least 1).
// The first intermediate will use intermediateKey, intermediateSubject and subjectKeyId.
// Any intermediates between the first intermediate and the root will have their keys and subjects generated automatically.
func (ca *CAImpl) newChain(intermediateKey crypto.Signer, intermediateSubject pkix.Name, subjectKeyID []byte, numIntermediates int, dirToSaveRoot string) *chain {
	if numIntermediates <= 0 {
		panic("At least one intermediate must be present in the certificate chain")
	}

	chainID := hex.EncodeToString(makeSerial().Bytes()[:3])

	root, err := ca.newRootIssuer(chainID)
	if err != nil {
		panic(fmt.Sprintf("Error creating new root issuer: %s", err.Error()))
	}

	if dirToSaveRoot != "" {
		certOut, err := os.Create(dirToSaveRoot + "/root_ca_pebble.pem")
		if err != nil {
			log.Fatalf("Failed to open cert.pem for writing: %v", err)
		}
		if err := pem.Encode(certOut, &pem.Block{Type: "CERTIFICATE", Bytes: root.cert.DER}); err != nil {
			log.Fatalf("Failed to write data to cert.pem: %v", err)
		}
		if err := certOut.Close(); err != nil {
			log.Fatalf("Error closing cert.pem: %v", err)
		}	
	}	

	// The last N-1 intermediates build a path from the root to the leaf signing certificate.
	// If numIntermediates is only 1, then no intermediates will be generated here.
	prev := root
	intermediates := make([]*issuer, numIntermediates)
	for i := numIntermediates - 1; i > 0; i-- {
		k, ski, err := makeKey()
		if err != nil {
			panic(fmt.Sprintf("Error creating new intermediate issuer: %v", err))
		}
		intermediate, err := ca.newIntermediateIssuer(prev, k, pkix.Name{
			CommonName: fmt.Sprintf("%s%s #%d", intermediateCAPrefix, chainID, i),
		}, ski)
		if err != nil {
			panic(fmt.Sprintf("Error creating new intermediate issuer: %s", err.Error()))
		}
		intermediates[i] = intermediate
		prev = intermediate
	}

	// The first issuer is the one which signs the leaf certificates
	intermediate, err := ca.newIntermediateIssuer(prev, intermediateKey, intermediateSubject, subjectKeyID)
	if err != nil {
		panic(fmt.Sprintf("Error creating new intermediate issuer: %s", err.Error()))
	}
	intermediates[0] = intermediate

	wrappeds := make([]*issuer, 0)

	c := &chain{
		root:          root,
		intermediates: intermediates,
		wrapped:       wrappeds,
	}
	ca.log.Printf("Generated issuance chain: %s", c)

	return c
}

func (ca *CAImpl) newCertificate(domains []string, ips []net.IP, key crypto.PublicKey, accountID, notBefore, notAfter string) (*core.Certificate, error) {
	var cn string
	if len(domains) > 0 {
		cn = domains[0]
	} else if len(ips) > 0 {
		cn = ips[0].String()
	} else {
		return nil, fmt.Errorf("must specify at least one domain name or IP address")
	}

	var defaultChain []*issuer
	if _, ok := key.(*wrap.PublicKey); ok {
		defaultChain = ca.chains[0].wrapped
	} else {
		defaultChain = ca.chains[0].intermediates
	}

	if len(defaultChain) == 0 || defaultChain[0].cert == nil {
		return nil, fmt.Errorf("cannot sign certificate - nil issuer")
	}
	issuer := defaultChain[0]

	subjectKeyID, err := makeSubjectKeyID(key)
	if err != nil {
		return nil, fmt.Errorf("cannot create subject key ID: %s", err.Error())
	}

	certNotBefore := time.Now()
	if notBefore != "" {
		certNotBefore, err = time.Parse(time.RFC3339, notBefore)
		if err != nil {
			return nil, fmt.Errorf("cannot parse Not Before date: %w", err)
		}
	}

	certNotAfter := certNotBefore.Add(time.Duration(ca.certValidityPeriod-1) * time.Second)
	maxNotAfter := time.Date(9999, 12, 31, 0, 0, 0, 0, time.UTC)
	if certNotAfter.After(maxNotAfter) {
		certNotAfter = maxNotAfter
	}
	if notAfter != "" {
		certNotAfter, err = time.Parse(time.RFC3339, notAfter)
		if err != nil {
			return nil, fmt.Errorf("cannot parse Not After date: %w", err)
		}
	}

	serial := makeSerial()
	template := &x509.Certificate{
		DNSNames:    domains,
		IPAddresses: ips,
		Subject: pkix.Name{
			CommonName: cn,
		},
		SerialNumber: serial,
		NotBefore:    certNotBefore,
		NotAfter:     certNotAfter,

		KeyUsage:              x509.KeyUsageDigitalSignature | x509.KeyUsageKeyEncipherment,
		ExtKeyUsage:           []x509.ExtKeyUsage{x509.ExtKeyUsageServerAuth, x509.ExtKeyUsageClientAuth},
		SubjectKeyId:          subjectKeyID,
		BasicConstraintsValid: true,
		IsCA:                  false,
	}

	if ca.ocspResponderURL != "" {
		template.OCSPServer = []string{ca.ocspResponderURL}
	}

	der, err := x509.CreateCertificate(rand.Reader, template, issuer.cert.Cert, key, issuer.key)
	if err != nil {
		return nil, err
	}
	cert, err := x509.ParseCertificate(der)
	if err != nil {
		return nil, err
	}

	issuers := make([][]*core.Certificate, len(ca.chains))
	for i := 0; i < len(ca.chains); i++ {
		issuerChain := make([]*core.Certificate, len(ca.chains[i].wrapped) + len(ca.chains[i].intermediates))

		for j, cert := range ca.chains[i].wrapped {
			issuerChain[j] = cert.cert
		}

		wrappedChainLen := len(ca.chains[i].wrapped)

		for j, cert := range ca.chains[i].intermediates {
			issuerChain[wrappedChainLen + j] = cert.cert
		}
		issuers[i] = issuerChain
	}

	hexSerial := hex.EncodeToString(cert.SerialNumber.Bytes())
	newCert := &core.Certificate{
		ID:           hexSerial,
		AccountID:    accountID,
		Cert:         cert,
		DER:          der,
		IssuerChains: issuers,
	}
	_, err = ca.db.AddCertificate(newCert)
	if err != nil {
		return nil, err
	}
	return newCert, nil
}

func New(log *log.Logger, db *db.MemoryStore, ocspResponderURL string, alternateRoots int, chainLength int, certificateValidityPeriod uint, dirToSaveRoot string) *CAImpl {
	ca := &CAImpl{
		log:                log,
		db:                 db,
		certValidityPeriod: defaultValidityPeriod,
	}

	if ocspResponderURL != "" {
		ca.ocspResponderURL = ocspResponderURL
		ca.log.Printf("Setting OCSP responder URL for issued certificates to %q", ca.ocspResponderURL)
	}

	intermediateSubject := pkix.Name{
		CommonName: intermediateCAPrefix + hex.EncodeToString(makeSerial().Bytes()[:3]),
	}
	
	// intermediateKey, subjectKeyID, err := makeKey()
	intermediateKey, subjectKeyID, err := makeECDSAKey(3)

	if err != nil {
		panic(fmt.Sprintf("Error creating new intermediate private key: %s", err.Error()))
	}
	ca.chains = make([]*chain, 1+alternateRoots)
	for i := 0; i < len(ca.chains); i++ {
		ca.chains[i] = ca.newChain(intermediateKey, intermediateSubject, subjectKeyID, chainLength, dirToSaveRoot)
	}

	if certificateValidityPeriod != 0 && certificateValidityPeriod < 9223372038 {
		ca.certValidityPeriod = certificateValidityPeriod
	}

	ca.log.Printf("Using certificate validity period of %d seconds", ca.certValidityPeriod)

	return ca
}

func (ca *CAImpl) CompleteOrder(order *core.Order) {
	// Lock the order for reading
	order.RLock()
	// If the order isn't set as beganProcessing produce an error and immediately unlock
	if !order.BeganProcessing {
		ca.log.Printf("Error: Asked to complete order %s which had false beganProcessing.",
			order.ID)
		order.RUnlock()
		return
	}
	// Unlock the order again
	order.RUnlock()

	// Check the authorizations - this is done by the VA before calling
	// CompleteOrder but we do it again for robustness sake.
	for _, authz := range order.AuthorizationObjects {
		// Lock the authorization for reading
		authz.RLock()
		if authz.Status != acme.StatusValid {
			return
		}
		authz.RUnlock()
	}

	// issue a certificate for the csr
	csr := order.ParsedCSR

	if csr.PublicKeyAlgorithm == x509.AES256ECDSA {

		fmt.Printf("\nPebble: Received a CSR with a wrapped public key. Unwrapping the public key and verifying the CSR signature\n\n")

		ok, err := x509.VerifyWrappedCSRSignature(csr)
		if err != nil {
			panic(err)
		}
		
		if !ok {
			panic("Wrapped CSR signature is not valid")
		}

		fmt.Printf("Pebble: Wrapped CSR signature is valid.\n\nGenerating a new Issuer CA with a wrapped certificate\n\n")

		// Get cert psk 
		certPSK := x509.GetCertPSK(csr)

		// Generate a new wrapped Issuer
		chain := ca.getChain(0)
		ca.GenWrappedIssuer(chain, certPSK)
	}
	
	cert, err := ca.newCertificate(csr.DNSNames, csr.IPAddresses, csr.PublicKey, order.AccountID, order.NotBefore, order.NotAfter)
	if err != nil {
		ca.log.Printf("Error: unable to issue order: %s", err.Error())
		return
	}
	ca.log.Printf("Issued certificate serial %s for order %s\n", cert.ID, order.ID)

	// Lock and update the order to store the issued certificate
	order.Lock()
	order.CertificateObject = cert
	order.Unlock()
}

func (ca *CAImpl) GetNumberOfRootCerts() int {
	return len(ca.chains)
}

func (ca *CAImpl) getChain(no int) *chain {
	if 0 <= no && no < len(ca.chains) {
		return ca.chains[no]
	}
	return nil
}

func (ca *CAImpl) GetRootCert(no int) *core.Certificate {
	chain := ca.getChain(no)
	if chain == nil {
		return nil
	}
	return chain.root.cert
}

func (ca *CAImpl) GetRootKey(no int) interface{} {
	chain := ca.getChain(no)
	if chain == nil {
		return nil
	}

	switch key := chain.root.key.(type) {
	case *rsa.PrivateKey:
		return key
	
	case *liboqs_sig.PrivateKey:
		return key
	}
	return nil
}

// GetIntermediateCert returns the first (closest the the leaf) issuer certificate
// in the chain identified by `no`.
func (ca *CAImpl) GetIntermediateCert(no int) *core.Certificate {
	chain := ca.getChain(no)
	if chain == nil {
		return nil
	}
	return chain.intermediates[0].cert
}

func (ca *CAImpl) GetIntermediateKey(no int) interface{} {
	chain := ca.getChain(no)
	if chain == nil {
		return nil
	}

	switch key := chain.intermediates[0].key.(type) {
	case *rsa.PrivateKey:
		return key
		
	case *liboqs_sig.PrivateKey:
		return key

	}
	return nil
}
<<<<<<< HEAD

// Adds new wrapped issuer in the chain identified by `c`.
func (ca *CAImpl) GenWrappedIssuer(c *chain, psk []byte) {

	chainID := hex.EncodeToString(makeSerial().Bytes()[:3])
	parent := c.intermediates[0]
	// sigScheme := c.sigSchemeWrap

	// k, ski, err := makeKey()
	k, ski, err := makeECDSAKey(3)

	if err != nil {
		panic(fmt.Sprintf("Error creating new wrapped issuer: %v", err))
	}

	wrapped, err := ca.newWrappedIssuer(parent, k, pkix.Name{
		CommonName: fmt.Sprintf("%s%v", interWrappedCAPrefix, chainID),
	}, ski, psk)
	if err != nil {
		panic(fmt.Sprintf("Error creating new intermediate issuer: %s", err.Error()))
	}

	c.wrapped = append(c.wrapped, wrapped)

	n := len(c.wrapped)
	names := make([]string, n)
	for i := range c.wrapped {
		names[n-i-1] = c.wrapped[i].cert.Cert.Subject.CommonName
	}
	// w := strings.Join(names, ", ")

	// ca.log.Printf("Generated issuance chain: %s", c)

	fmt.Printf("\nPebble: Generated issuance chain: %s -> %s -> %s\n\n", c.root.cert.Cert.Subject.CommonName, c.intermediates[0].cert.Cert.Subject.CommonName, c.wrapped[0].cert.Cert.Subject.CommonName)
}
=======
 
>>>>>>> 91ac595a
<|MERGE_RESOLUTION|>--- conflicted
+++ resolved
@@ -2,12 +2,8 @@
 
 import (
 	"crypto"
-<<<<<<< HEAD
 	"crypto/ecdsa"
 	"crypto/elliptic"
-=======
-	"crypto/liboqs_sig"
->>>>>>> 91ac595a
 	"crypto/rand"
 	"crypto/rsa"
 	"crypto/sha1"
@@ -663,7 +659,6 @@
 	}
 	return nil
 }
-<<<<<<< HEAD
 
 // Adds new wrapped issuer in the chain identified by `c`.
 func (ca *CAImpl) GenWrappedIssuer(c *chain, psk []byte) {
@@ -698,7 +693,4 @@
 	// ca.log.Printf("Generated issuance chain: %s", c)
 
 	fmt.Printf("\nPebble: Generated issuance chain: %s -> %s -> %s\n\n", c.root.cert.Cert.Subject.CommonName, c.intermediates[0].cert.Cert.Subject.CommonName, c.wrapped[0].cert.Cert.Subject.CommonName)
-}
-=======
- 
->>>>>>> 91ac595a
+}